--- conflicted
+++ resolved
@@ -33,17 +33,15 @@
 
 TESTS = $(dist_check_SCRIPTS)
 
-<<<<<<< HEAD
+check_PROGRAMS = pgpcrc
+pgpcrc_SOURCES = pgpcrc.c
+
 # build OCSP database tool
 if ENABLE_OCSP_TEST
-check_PROGRAMS = gen_ocsp_index
+check_PROGRAMS += gen_ocsp_index
 gen_ocsp_index_SOURCES = gen_ocsp_index.c cert_helper.c
 noinst_HEADERS = cert_helper.h
 endif
-=======
-check_PROGRAMS = pgpcrc
-pgpcrc_SOURCES = pgpcrc.c
->>>>>>> 086cea9b
 
 # Identities in the miniature CA, server, and client environment for
 # the test suite
@@ -181,11 +179,9 @@
 endif
 
 # Apache configuration and data files
-<<<<<<< HEAD
-apache_data = base_apache.conf cgi_module.conf data/* mime.types ocsp_server.conf proxy_mods.conf
-=======
-apache_data = base_apache.conf cgi_module.conf data/dump.cgi data/secret.txt data/test.txt mime.types proxy_mods.conf
->>>>>>> 086cea9b
+apache_data = base_apache.conf cgi_module.conf data/dump.cgi data/ocsp.cgi \
+	data/secret.txt data/test.txt mime.types ocsp_server.conf \
+	proxy_mods.conf
 
 EXTRA_DIST = $(apache_data) $(cert_templates) $(shared_identities:=.uid.in) \
 	common.bash proxy_backend.bash runtests server-crl.template \
